# 前言
本章介绍如何使用Pytorch实现简单的声纹识别模型，本项目参考了人脸识别项目的做法[Pytorch-MobileFaceNet](https://github.com/yeyupiaoling/Pytorch-MobileFaceNet)  ,使用了ArcFace Loss，ArcFace loss：Additive Angular Margin Loss（加性角度间隔损失函数），对特征向量和权重归一化，对θ加上角度间隔m，角度间隔比余弦间隔在对角度的影响更加直接。

使用环境：

 - Python 3.7
 - Pytorch 1.8.1

# 模型下载
<<<<<<< HEAD
| 数据集 | 类别数量 | 下载地址 |
| :---: |:---: | :---: |
| [中文语音语料数据集](https://github.com/KuangDD/zhvoice)| 3242 | [点击下载](https://download.csdn.net/download/qq_33200967/20045269) |
| 更大数据集 | 6235 | [点击下载](https://download.csdn.net/download/qq_33200967/33236624) |
=======
| 数据集 | 类别数量 | 准确率 | 下载地址 |
| :---: |:---: |  :---: | :---: |
| [中文语音语料数据集](https://github.com/fighting41love/zhvoice)| 3242 | 0.999955 | [点击下载](https://download.csdn.net/download/qq_33200967/20045269) |
>>>>>>> 61b91670

# 安装环境
1. 安装Pytorch，如果已经安装过Pytorch，测无需再次安装。
```shell
pip install torch==1.8.1
```

2. 安装其他依赖库，命令如下。
```shell
pip install -r requirements.txt -i https://mirrors.aliyun.com/pypi/simple/
```

**注意：** [libsora和pyaudio安装出错解决办法](docs/faq.md)

# 创建数据
本教程笔者使用的是[中文语音语料数据集](https://github.com/fighting41love/zhvoice) ，这个数据集一共有3242个人的语音数据，有1130000+条语音数据，下载该数据集，放在dataset目录下，并解压全部压缩文件。如果读者有其他更好的数据集，可以混合在一起使用，但要用python的工具模块aukit处理音频，降噪和去除静音。

首先是创建一个数据列表，数据列表的格式为`<语音文件路径\t语音分类标签>`，创建这个列表主要是方便之后的读取，也是方便读取使用其他的语音数据集，语音分类标签是指说话人的唯一ID，不同的语音数据集，可以通过编写对应的生成数据列表的函数，把这些数据集都写在同一个数据列表中。

在`create_data.py`写下以下代码，因为[中文语音语料数据集](https://github.com/fighting41love/zhvoice) 这个数据集是mp3格式的，作者发现这种格式读取速度很慢，所以笔者把全部的mp3格式的音频转换为wav格式，在创建数据列表之后，可能有些数据的是错误的，所以我们要检查一下，将错误的数据删除。执行下面程序完成数据准备。
```shell
python create_data.py
```

执行上面的程序之后，会生成以下的数据格式，如果要自定义数据，参考如下数据列表，前面是音频的相对路径，后面的是该音频对应的说话人的标签，就跟分类一样。
```
dataset/zhvoice/zhmagicdata/5_895/5_895_20170614203758.wav	3238
dataset/zhvoice/zhmagicdata/5_895/5_895_20170614214007.wav	3238
dataset/zhvoice/zhmagicdata/5_941/5_941_20170613151344.wav	3239
dataset/zhvoice/zhmagicdata/5_941/5_941_20170614221329.wav	3239
dataset/zhvoice/zhmagicdata/5_941/5_941_20170616153308.wav	3239
dataset/zhvoice/zhmagicdata/5_968/5_968_20170614162657.wav	3240
dataset/zhvoice/zhmagicdata/5_968/5_968_20170622194003.wav	3240
dataset/zhvoice/zhmagicdata/5_968/5_968_20170707200554.wav	3240
dataset/zhvoice/zhmagicdata/5_970/5_970_20170616000122.wav	3241
```

# 数据读取
有了上面创建的数据列表和均值标准值，就可以用于训练读取。主要是把语音数据转换短时傅里叶变换的幅度谱，使用librosa可以很方便计算音频的特征，如梅尔频谱的API为`librosa.feature.melspectrogram()`，输出的是numpy值，可以直接用Pytorch训练和预测。跟梅尔频谱同样很重要的梅尔倒谱（MFCCs）更多用于语音识别中，对应的API为`librosa.feature.mfcc()`。在本项目中使用的API分别是`librosa.stft()`和`librosa.magphase()`。在训练时，使用了数据增强，如随机翻转拼接，随机裁剪。经过处理，最终得到一个`257*257`的短时傅里叶变换的幅度谱。
```python
wav, sr_ret = librosa.load(audio_path, sr=sr)
linear = librosa.stft(extended_wav, n_fft=n_fft, win_length=win_length, hop_length=hop_length)
linear_T = linear.T
mag, _ = librosa.magphase(linear_T)
mag_T = mag.T
freq, freq_time = mag_T.shape
spec_mag = mag_T[:, :spec_len]
mean = np.mean(spec_mag, 0, keepdims=True)
std = np.std(spec_mag, 0, keepdims=True)
spec_mag = (spec_mag - mean) / (std + 1e-5)
```


# 训练模型
创建`train.py`开始训练模型，使用的是经过修改过的`resnet34`模型，数据输入层设置为`[None, 1, 257, 257]`，这个大小就是短时傅里叶变换的幅度谱的shape，如果读者使用了其他的语音长度，也需要修改这个值。每训练一轮结束之后，执行一次模型评估，计算模型的准确率，以观察模型的收敛情况。同样的，每一轮训练结束保存一次模型，分别保存了可以恢复训练的模型参数，也可以作为预训练模型参数。还保存预测模型，用于之后预测。
```shell
python train.py
```

# 评估模型
训练结束之后会保存预测模型，我们用预测模型来预测测试集中的音频特征，然后使用音频特征进行两两对比，阈值从0到1,步长为0.01进行控制，找到最佳的阈值并计算准确率。
```shell
python eval.py
```

输出类似如下：
```shell
-----------  Configuration Arguments -----------
input_shape: (1, 257, 257)
list_path: dataset/test_list.txt
model_path: models/infer/model
------------------------------------------------

开始提取全部的音频特征...
100%|█████████████████████████████████████████████████████| 5332/5332 [01:09<00:00, 77.06it/s]
开始两两对比音频特征...
100%|█████████████████████████████████████████████████████| 5332/5332 [01:43<00:00, 51.62it/s]
100%|█████████████████████████████████████████████████████| 100/100 [00:03<00:00, 28.04it/s]
当阈值为0.710000, 准确率最大，准确率为：0.999955
```

# 声纹对比
下面开始实现声纹对比，创建`infer_contrast.py`程序，编写`infer()`函数，在编写模型的时候，模型是有两个输出的，第一个是模型的分类输出，第二个是音频特征输出。所以在这里要输出的是音频的特征值，有了音频的特征值就可以做声纹识别了。我们输入两个语音，通过预测函数获取他们的特征数据，使用这个特征数据可以求他们的对角余弦值，得到的结果可以作为他们相识度。对于这个相识度的阈值`threshold`，读者可以根据自己项目的准确度要求进行修改。
```shell
python infer_contrast.py --audio_path1=audio/a_1.wav --audio_path2=audio/b_2.wav
```

输出类似如下：
```
-----------  Configuration Arguments -----------
audio_path1: audio/a_1.wav
audio_path2: audio/b_2.wav
input_shape: (1, 257, 257)
model_path: models/infer/model
threshold: 0.71
------------------------------------------------

audio/a_1.wav 和 audio/b_2.wav 不是同一个人，相似度为：-0.259855
```


# 声纹识别
在上面的声纹对比的基础上，我们创建`infer_recognition.py`实现声纹识别。同样是使用上面声纹对比的`infer()`预测函数，通过这两个同样获取语音的特征数据。 不同的是笔者增加了`load_audio_db()`和`register()`，以及`recognition()`，第一个函数是加载声纹库中的语音数据，这些音频就是相当于已经注册的用户，他们注册的语音数据会存放在这里，如果有用户需要通过声纹登录，就需要拿到用户的语音和语音库中的语音进行声纹对比，如果对比成功，那就相当于登录成功并且获取用户注册时的信息数据。第二个函数`register()`其实就是把录音保存在声纹库中，同时获取该音频的特征添加到待对比的数据特征中。最后`recognition()`函数中，这个函数就是将输入的语音和语音库中的语音一一对比。
有了上面的声纹识别的函数，读者可以根据自己项目的需求完成声纹识别的方式，例如笔者下面提供的是通过录音来完成声纹识别。首先必须要加载语音库中的语音，语音库文件夹为`audio_db`，然后用户回车后录音3秒钟，然后程序会自动录音，并使用录音到的音频进行声纹识别，去匹配语音库中的语音，获取用户的信息。通过这样方式，读者也可以修改成通过服务请求的方式完成声纹识别，例如提供一个API供APP调用，用户在APP上通过声纹登录时，把录音到的语音发送到后端完成声纹识别，再把结果返回给APP，前提是用户已经使用语音注册，并成功把语音数据存放在`audio_db`文件夹中。
```shell
python infer_recognition.py
```

输出类似如下：
```
-----------  Configuration Arguments -----------
audio_db: audio_db
input_shape: (1, 257, 257)
model_path: models/infer/model
threshold: 0.71
------------------------------------------------

Loaded 李达康 audio.
Loaded 沙瑞金 audio.
请选择功能，0为注册音频到声纹库，1为执行声纹识别：0
按下回车键开机录音，录音3秒中：
开始录音......
录音已结束!
请输入该音频用户的名称：夜雨飘零
请选择功能，0为注册音频到声纹库，1为执行声纹识别：1
按下回车键开机录音，录音3秒中：
开始录音......
录音已结束!
识别说话的为：夜雨飘零，相似度为：0.920434
```

# 其他版本
 - Tensorflow：[VoiceprintRecognition-Tensorflow](https://github.com/yeyupiaoling/VoiceprintRecognition-Tensorflow)
 - PaddlePaddle：[VoiceprintRecognition-PaddlePaddle](https://github.com/yeyupiaoling/VoiceprintRecognition-PaddlePaddle)
 - Keras：[VoiceprintRecognition-Keras](https://github.com/yeyupiaoling/VoiceprintRecognition-Keras)<|MERGE_RESOLUTION|>--- conflicted
+++ resolved
@@ -7,16 +7,10 @@
  - Pytorch 1.8.1
 
 # 模型下载
-<<<<<<< HEAD
 | 数据集 | 类别数量 | 下载地址 |
 | :---: |:---: | :---: |
-| [中文语音语料数据集](https://github.com/KuangDD/zhvoice)| 3242 | [点击下载](https://download.csdn.net/download/qq_33200967/20045269) |
+| [中文语音语料数据集](https://github.com/fighting41love/zhvoice)| 3242 | [点击下载](https://download.csdn.net/download/qq_33200967/20045269) |
 | 更大数据集 | 6235 | [点击下载](https://download.csdn.net/download/qq_33200967/33236624) |
-=======
-| 数据集 | 类别数量 | 准确率 | 下载地址 |
-| :---: |:---: |  :---: | :---: |
-| [中文语音语料数据集](https://github.com/fighting41love/zhvoice)| 3242 | 0.999955 | [点击下载](https://download.csdn.net/download/qq_33200967/20045269) |
->>>>>>> 61b91670
 
 # 安装环境
 1. 安装Pytorch，如果已经安装过Pytorch，测无需再次安装。
